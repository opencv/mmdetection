# Configuration file for the Sphinx documentation builder.
#
# This file only contains a selection of the most common options. For a full
# list see the documentation:
# https://www.sphinx-doc.org/en/master/usage/configuration.html

# -- Path setup --------------------------------------------------------------

# If extensions (or modules to document with autodoc) are in another directory,
# add these directories to sys.path here. If the directory is relative to the
# documentation root, use os.path.abspath to make it absolute, like shown here.
#
import os
import subprocess
import sys

sys.path.insert(0, os.path.abspath('..'))

# -- Project information -----------------------------------------------------

<<<<<<< HEAD
project = 'Object Detection OpenVINO Training Extensions'
copyright = '2018-2020, OpenMMLab; 2019-2020, Intel'
author = 'MMDetection Authors, Intel'
=======
project = 'MMDetection'
copyright = '2018-2020, OpenMMLab'
author = 'MMDetection Authors'
version_file = '../mmdet/version.py'


def get_version():
    with open(version_file, 'r') as f:
        exec(compile(f.read(), version_file, 'exec'))
    return locals()['__version__']

>>>>>>> 46801227

# The full version, including alpha/beta/rc tags
release = get_version()

# -- General configuration ---------------------------------------------------

# Add any Sphinx extension module names here, as strings. They can be
# extensions coming with Sphinx (named 'sphinx.ext.*') or your custom
# ones.
extensions = [
    'sphinx.ext.autodoc',
    'sphinx.ext.napoleon',
    'sphinx.ext.viewcode',
    'recommonmark',
    'sphinx_markdown_tables',
]

autodoc_mock_imports = [
    'matplotlib', 'pycocotools', 'terminaltables', 'mmdet.version', 'mmcv.ops'
]

# Add any paths that contain templates here, relative to this directory.
templates_path = ['_templates']

# The suffix(es) of source filenames.
# You can specify multiple suffix as a list of string:
#
source_suffix = {
    '.rst': 'restructuredtext',
    '.md': 'markdown',
}

# The master toctree document.
master_doc = 'index'

# List of patterns, relative to source directory, that match files and
# directories to ignore when looking for source files.
# This pattern also affects html_static_path and html_extra_path.
exclude_patterns = ['_build', 'Thumbs.db', '.DS_Store']

# -- Options for HTML output -------------------------------------------------

# The theme to use for HTML and HTML Help pages.  See the documentation for
# a list of builtin themes.
#
html_theme = 'sphinx_rtd_theme'

# Add any paths that contain custom static files (such as style sheets) here,
# relative to this directory. They are copied after the builtin static files,
# so a file named "default.css" will overwrite the builtin "default.css".
html_static_path = ['_static']


def builder_inited_handler(app):
    subprocess.run(['./stat.py'])


def setup(app):
    app.connect('builder-inited', builder_inited_handler)<|MERGE_RESOLUTION|>--- conflicted
+++ resolved
@@ -18,23 +18,9 @@
 
 # -- Project information -----------------------------------------------------
 
-<<<<<<< HEAD
 project = 'Object Detection OpenVINO Training Extensions'
 copyright = '2018-2020, OpenMMLab; 2019-2020, Intel'
 author = 'MMDetection Authors, Intel'
-=======
-project = 'MMDetection'
-copyright = '2018-2020, OpenMMLab'
-author = 'MMDetection Authors'
-version_file = '../mmdet/version.py'
-
-
-def get_version():
-    with open(version_file, 'r') as f:
-        exec(compile(f.read(), version_file, 'exec'))
-    return locals()['__version__']
-
->>>>>>> 46801227
 
 # The full version, including alpha/beta/rc tags
 release = get_version()
