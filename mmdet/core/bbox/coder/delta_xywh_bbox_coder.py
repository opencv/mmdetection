--- conflicted
+++ resolved
@@ -197,19 +197,11 @@
     y1 = gy - gh * 0.5
     x2 = gx + gw * 0.5
     y2 = gy + gh * 0.5
-<<<<<<< HEAD
-    if max_shape is not None:
-        x1 = clamp(x1, min=0, max=max_shape[1])
-        y1 = clamp(y1, min=0, max=max_shape[0])
-        x2 = clamp(x2, min=0, max=max_shape[1])
-        y2 = clamp(y2, min=0, max=max_shape[0])
-    bboxes = torch.stack([x1, y1, x2, y2], dim=2).view_as(deltas)
-=======
+
     if clip_border and max_shape is not None:
         x1 = x1.clamp(min=0, max=max_shape[1])
         y1 = y1.clamp(min=0, max=max_shape[0])
         x2 = x2.clamp(min=0, max=max_shape[1])
         y2 = y2.clamp(min=0, max=max_shape[0])
     bboxes = torch.stack([x1, y1, x2, y2], dim=-1).view(deltas.size())
->>>>>>> 46801227
     return bboxes