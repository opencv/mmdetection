--- conflicted
+++ resolved
@@ -1,25 +1,16 @@
-<<<<<<< HEAD
 import cv2
-=======
-from abc import ABCMeta, abstractmethod
-from collections import OrderedDict
-
->>>>>>> 46801227
 import mmcv
 import numpy as np
 import pycocotools.mask as maskUtils
 import torch
 import torch.distributed as dist
 import torch.nn as nn
-<<<<<<< HEAD
 import warnings
 from abc import ABCMeta, abstractmethod
 from collections import OrderedDict
 from contextlib import contextmanager
 from functools import partial
-=======
 from mmcv.runner import auto_fp16
->>>>>>> 46801227
 from mmcv.utils import print_log
 from mmdet.integration.nncf import no_nncf_trace
 
@@ -196,19 +187,10 @@
             assert 'proposals' not in kwargs
             return self.aug_test(imgs, img_metas, **kwargs)
 
-<<<<<<< HEAD
     @abstractmethod
     def forward_dummy(self, img, **kwargs):
         pass
 
-    @auto_fp16(apply_to=('img',))
-    def forward(self, img, img_metas=None, return_loss=True, **kwargs):
-        """
-        Calls either forward_train or forward_test depending on whether
-        return_loss=True. Note this setting will change the expected inputs.
-        When `return_loss=True`, img and img_meta are single-nested (i.e.
-        Tensor and List[dict]), and when `resturn_loss=False`, img and img_meta
-=======
     @auto_fp16(apply_to=('img', ))
     def forward(self, img, img_metas, return_loss=True, **kwargs):
         """Calls either :func:`forward_train` or :func:`forward_test` depending
@@ -217,7 +199,6 @@
         Note this setting will change the expected inputs. When
         ``return_loss=True``, img and img_meta are single-nested (i.e. Tensor
         and List[dict]), and when ``resturn_loss=False``, img and img_meta
->>>>>>> 46801227
         should be double nested (i.e.  List[Tensor], List[List[dict]]), with
         the outer list indicating test time augmentations.
 
@@ -419,7 +400,10 @@
         segms = None
         if segm_result is not None and len(labels) > 0:  # non empty
             segms = mmcv.concat_list(segm_result)
-<<<<<<< HEAD
+            #if isinstance(segms[0], torch.Tensor):
+            #    segms = torch.stack(segms, dim=0).detach().cpu().numpy()
+            #else:
+            #    segms = np.stack(segms, axis=0)
             inds = np.where(bboxes[:, -1] > score_thr)[0]
             np.random.seed(42)
             color_masks = [
@@ -434,12 +418,6 @@
                 if text_results is not None:
                     p0 = int(bboxes[i][0]), int(bboxes[i][3])
                     cv2.putText(img, text_results[i], p0, cv2.FONT_HERSHEY_COMPLEX, 1, (255, 255, 255))
-=======
-            if isinstance(segms[0], torch.Tensor):
-                segms = torch.stack(segms, dim=0).detach().cpu().numpy()
-            else:
-                segms = np.stack(segms, axis=0)
->>>>>>> 46801227
         # if out_file specified, do not show image in window
         if out_file is not None:
             show = False
@@ -448,12 +426,8 @@
             img,
             bboxes,
             labels,
-<<<<<<< HEAD
+            segms,
             class_names=['' for _ in self.CLASSES] if text_results is not None else self.CLASSES,
-=======
-            segms,
-            class_names=self.CLASSES,
->>>>>>> 46801227
             score_thr=score_thr,
             bbox_color=bbox_color,
             text_color=text_color,
@@ -467,14 +441,8 @@
             out_file=out_file)
 
         if not (show or out_file):
-<<<<<<< HEAD
-            warnings.warn('show==False and out_file is not specified, only '
-                          'result image will be returned')
             return img
 
     def export(self, img, img_metas, **kwargs):
         with self.forward_export_context(img_metas):
-            torch.onnx.export(self, img, **kwargs)
-=======
-            return img
->>>>>>> 46801227
+            torch.onnx.export(self, img, **kwargs)